--- conflicted
+++ resolved
@@ -12,11 +12,7 @@
 ###############################################################################
 
 __author__ = "Igor R. Dejanović <igor DOT dejanovic AT gmail DOT com>"
-<<<<<<< HEAD
 __version__ = "0.8-dev"
-=======
-__version__ = "0.7.2"
->>>>>>> fdfdb803
 
 from setuptools import setup
 
